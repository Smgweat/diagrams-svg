--- conflicted
+++ resolved
@@ -81,14 +81,9 @@
 import qualified Options.Applicative            as O ((<>))
 
 import qualified Data.ByteString.Lazy           as BS
-<<<<<<< HEAD
-import qualified Text.Blaze.Svg.Renderer.Pretty as Pretty
-import           Text.Blaze.Svg.Renderer.Utf8   (renderSvg)
-=======
 import qualified Data.Text.Lazy.IO              as LT
 
 import           Lucid.Svg                      (renderBS, prettyText)
->>>>>>> d8f8a94a
 
 import           Data.List.Split
 
@@ -168,24 +163,11 @@
   parser = prettyOpt
 
 instance SVGFloat n => Mainable (QDiagram SVG V2 n Any) where
-<<<<<<< HEAD
-#ifdef CMDLINELOOP
-    type MainOpts (QDiagram SVG V2 n Any) = (DiagramOpts, DiagramLoopOpts, PrettyOpt)
-
-    mainRender (opts, loopOpts, pretty) d = do
+
+  type MainOpts (QDiagram SVG V2 n Any) = (DiagramOpts, DiagramLoopOpts, PrettyOpt)
+  mainRender (opts, loopOpts, pretty) d = do
       chooseRender opts pretty d
       defaultLoopRender loopOpts
-#else
-    type MainOpts (QDiagram SVG V2 n Any) = (DiagramOpts, PrettyOpt)
-
-    mainRender (opts, pretty) = chooseRender opts pretty
-#endif
-=======
-    type MainOpts (QDiagram SVG V2 n Any) = (DiagramOpts, DiagramLoopOpts, PrettyOpt)
-    mainRender (opts, loopOpts, pretty) d = do
-        chooseRender opts pretty d
-        defaultLoopRender loopOpts
->>>>>>> d8f8a94a
 
 chooseRender :: SVGFloat n => DiagramOpts -> PrettyOpt -> QDiagram SVG V2 n Any -> IO ()
 chooseRender opts pretty d =
@@ -225,8 +207,4 @@
     type MainOpts [(String,QDiagram SVG V2 n Any)]
         = (MainOpts (QDiagram SVG V2 n Any), DiagramMultiOpts)
 
-<<<<<<< HEAD
     mainRender = defaultMultiMainRender
-=======
-    mainRender = defaultMultiMainRender
->>>>>>> d8f8a94a
