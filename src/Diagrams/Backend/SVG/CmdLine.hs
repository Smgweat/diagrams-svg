{-# LANGUAGE FlexibleContexts     #-}
{-# LANGUAGE FlexibleInstances    #-}
{-# LANGUAGE TypeFamilies         #-}
{-# LANGUAGE TypeSynonymInstances #-}
{-# LANGUAGE UndecidableInstances #-}
{-# OPTIONS_GHC -fno-warn-orphans  #-}
{-# LANGUAGE CPP                  #-}
-----------------------------------------------------------------------------
-- |
-- Module      :  Diagrams.Backend.SVG.CmdLine
-- Copyright   :  (c) 2013 Diagrams team (see LICENSE)
-- License     :  BSD-style (see LICENSE)
-- Maintainer  :  diagrams-discuss@googlegroups.com
--
-- Convenient creation of command-line-driven executables for
-- rendering diagrams using the SVG backend.
--
-- * 'defaultMain' creates an executable which can render a single
--   diagram at various options.
--
-- * 'multiMain' is like 'defaultMain' but allows for a list of
--   diagrams from which the user can choose one to render.
--
-- * 'mainWith' is a generic form that does all of the above but with
--   a slightly scarier type.  See "Diagrams.Backend.CmdLine".  This
--   form can also take a function type that has a subtable final result
--   (any of arguments to the above types) and 'Parseable' arguments.
--
-- If you want to generate diagrams programmatically---/i.e./ if you
-- want to do anything more complex than what the below functions
-- provide---you have several options.
--
-- * Use a function with 'mainWith'.  This may require making
--   'Parseable' instances for custom argument types.
--
-- * Make a new 'Mainable' instance.  This may require a newtype
--   wrapper on your diagram type to avoid the existing instances.
--   This gives you more control over argument parsing, intervening
--   steps, and diagram creation.
--
-- * Build option records and pass them along with a diagram to 'mainRender'
--   from "Diagrams.Backend.CmdLine".
--
-- * You can use 'Diagrams.Backend.SVG.renderSVG' to render a diagram
--   to a file directly; see "Diagrams.Backend.SVG".
--
-- * A more flexible approach is to directly call 'renderDia'; see
--   "Diagrams.Backend.SVG" for more information.
--
-- For a tutorial on command-line diagram creation see
-- <http://projects.haskell.org/diagrams/doc/cmdline.html>.
--
-----------------------------------------------------------------------------

module Diagrams.Backend.SVG.CmdLine
       (
         -- * General form of @main@
         -- $mainwith

         mainWith

         -- * Supported forms of @main@

       , defaultMain
       , multiMain

         -- * Backend tokens

       , SVG
       , B
       ) where

import           Diagrams.Backend.CmdLine
import           Diagrams.Backend.SVG
import           Diagrams.Prelude               hiding (height, interval, width)

<<<<<<< HEAD
import           Control.Lens                   hiding (argument)
import           Options.Applicative            hiding ((&), (<>))
import qualified Options.Applicative            as O ((<>))
=======
import Control.Lens hiding (argument)
import Options.Applicative hiding ((<>))
import qualified Options.Applicative as O ((<>))
>>>>>>> 59d8d936

import qualified Data.ByteString.Lazy           as BS
import qualified Text.Blaze.Svg.Renderer.Pretty as Pretty
import           Text.Blaze.Svg.Renderer.Utf8   (renderSvg)

import           Data.List.Split

#ifdef CMDLINELOOP
import           Control.Concurrent             (threadDelay)
import           Control.Exception              (SomeException (..))
import qualified Control.Exception              as Exc (bracket, catch)
import           Control.Monad                  (when)
import           Data.Maybe                     (fromMaybe)
import           System.Directory               (getModificationTime)
import           System.Exit                    (ExitCode (..))
import           System.IO                      (BufferMode (..), IOMode (..), hClose,
                                                 hSetBuffering, openFile, stdout)
import           System.Process                 (runProcess, waitForProcess)

import           System.Environment             (getArgs, getProgName)
import           System.Posix.Process           (executeFile)


# if MIN_VERSION_directory(1,2,0)
import           Data.Time.Clock                (UTCTime, getCurrentTime)
type ModuleTime = UTCTime
getModuleTime :: IO  ModuleTime
getModuleTime = getCurrentTime
#else
import System.Time         (ClockTime, getClockTime)
type ModuleTime = ClockTime
getModuleTime :: IO  ModuleTime
getModuleTime = getClockTime
#endif
#endif

-- $mainwith
-- The 'mainWith' method unifies all of the other forms of @main@ and is
-- now the recommended way to build a command-line diagrams program.  It
-- works as a direct replacement for 'defaultMain' or 'multiMain' as well
-- as allowing more general arguments.  For example, given a function that
-- produces a diagram when given an @Int@ and a @'Colour' Double@, 'mainWith'
-- will produce a program that looks for additional number and color arguments.
--
-- > ... definitions ...
-- > f :: Int -> Colour Double -> Diagram SVG R2
-- > f i c = ...
-- >
-- > main = mainWith f
--
-- We can run this program as follows:
--
-- > $ ghc --make MyDiagram
-- >
-- > # output image.svg built by `f 20 red`
-- > $ ./MyDiagram -o image.svg -w 200 20 red


-- | This is the simplest way to render diagrams, and is intended to
--   be used like so:
--
-- > ... definitions ...
-- >
-- > main = defaultMain myDiagram
--
--   Compiling this file will result in an executable which takes
--   various command-line options for setting the size, output file,
--   and so on, and renders @myDiagram@ with the specified options.
--
--   Pass @--help@ to the generated executable to see all available
--   options.  Currently it looks something like
--
-- @
-- ./Program
--
-- Usage: ./Program [-w|--width WIDTH] [-h|--height HEIGHT] [-o|--output OUTPUT] [--loop] [-s|--src ARG] [-i|--interval INTERVAL] [-p|--pretty]
--   Command-line diagram generation.
--
-- Available options:
--   -?,--help                Show this help text
--   -w,--width WIDTH         Desired WIDTH of the output image
--   -h,--height HEIGHT       Desired HEIGHT of the output image
--   -o,--output OUTPUT       OUTPUT file
--   -l,--loop                Run in a self-recompiling loop
--   -s,--src ARG             Source file to watch
--   -i,--interval INTERVAL   When running in a loop, check for changes every INTERVAL seconds.
--   -p,--pretty              Pretty print the SVG output
-- @
--
--   For example, a common scenario is
--
-- @
-- $ ghc --make MyDiagram
--
--   # output image.svg with a width of 400pt (and auto-determined height)
-- $ ./MyDiagram -o image.svg -w 400
-- @

defaultMain :: Diagram SVG V2 Double -> IO ()
defaultMain = mainWith

newtype PrettyOpt = PrettyOpt {isPretty :: Bool}

prettyOpt :: Parser PrettyOpt
prettyOpt = PrettyOpt <$> switch (long "pretty"
                     O.<> short 'p'
                     O.<> help "Pretty print the SVG output")

instance Parseable PrettyOpt where
  parser = prettyOpt

instance Mainable (Diagram SVG V2 Double) where
#ifdef CMDLINELOOP
    type MainOpts (Diagram SVG V2 Double) = (DiagramOpts, DiagramLoopOpts, PrettyOpt)

    mainRender (opts, loopOpts, pretty) d = do
        chooseRender opts pretty d
        when (loopOpts^.loop) (waitForChange Nothing loopOpts)
#else
    type MainOpts (Diagram SVG R2) = (DiagramOpts, PrettyOpt)

    mainRender (opts, pretty) = chooseRender opts pretty
#endif

chooseRender :: DiagramOpts -> PrettyOpt -> Diagram SVG V2 Double -> IO ()
chooseRender opts pretty d =
  case splitOn "." (opts^.output) of
    [""] -> putStrLn "No output file given."
    ps | last ps `elem` ["svg"] -> do
           let sizeSpec = case (opts^.width, opts^.height) of
                            (Nothing, Nothing) -> Absolute
                            (Just w, Nothing)  -> Width (fromIntegral w)
                            (Nothing, Just h)  -> Height (fromIntegral h)
                            (Just w, Just h)   -> Dims (fromIntegral w)
                                                       (fromIntegral h)

               build = renderDia SVG (SVGOptions sizeSpec Nothing) d
           if isPretty pretty
             then writeFile (opts^.output) (Pretty.renderSvg build)
             else BS.writeFile (opts^.output) (renderSvg build)
       | otherwise -> putStrLn $ "Unknown file type: " ++ last ps

-- | @multiMain@ is like 'defaultMain', except instead of a single
--   diagram it takes a list of diagrams paired with names as input.
--   The generated executable then takes a @--selection@ option
--   specifying the name of the diagram that should be rendered.  The
--   list of available diagrams may also be printed by passing the
--   option @--list@.
--
--   Example usage:
--
-- @
-- $ ghc --make MultiTest
-- [1 of 1] Compiling Main             ( MultiTest.hs, MultiTest.o )
-- Linking MultiTest ...
-- $ ./MultiTest --list
-- Available diagrams:
--   foo bar
-- $ ./MultiTest --selection bar -o Bar.eps -w 200
-- @

multiMain :: [(String, Diagram SVG V2 Double)] -> IO ()
multiMain = mainWith

<<<<<<< HEAD
instance Mainable [(String,Diagram SVG V2 Double)] where
    type MainOpts [(String,Diagram SVG V2 Double)]
        = (MainOpts (Diagram SVG V2 Double), DiagramMultiOpts)
=======
instance Mainable [(String,Diagram SVG R2)] where
    type MainOpts [(String,Diagram SVG R2)]
        = (MainOpts (Diagram SVG R2), DiagramMultiOpts)
>>>>>>> 59d8d936

    mainRender = defaultMultiMainRender


#ifdef CMDLINELOOP
waitForChange :: Maybe ModuleTime -> DiagramLoopOpts -> IO ()
waitForChange lastAttempt opts = do
    prog <- getProgName
    args <- getArgs
    hSetBuffering stdout NoBuffering
    go prog args lastAttempt
  where go prog args lastAtt = do
          threadDelay (1000000 * opts^.interval)
          -- putStrLn $ "Checking... (last attempt = " ++ show lastAttempt ++ ")"
          (newBin, newAttempt) <- recompile lastAtt prog (opts^.src)
          if newBin
            then executeFile prog False args Nothing
            else go prog args $ getFirst (First newAttempt <> First lastAtt)

-- | @recompile t prog@ attempts to recompile @prog@, assuming the
--   last attempt was made at time @t@.  If @t@ is @Nothing@ assume
--   the last attempt time is the same as the modification time of the
--   binary.  If the source file modification time is later than the
--   last attempt time, then attempt to recompile, and return the time
--   of this attempt.  Otherwise (if nothing has changed since the
--   last attempt), return @Nothing@.  Also return a Bool saying
--   whether a successful recompilation happened.
recompile :: Maybe ModuleTime -> String -> Maybe String -> IO (Bool, Maybe ModuleTime)
recompile lastAttempt prog mSrc = do
  let errFile = prog ++ ".errors"
      srcFile = fromMaybe (prog ++ ".hs") mSrc
  binT <- maybe (getModTime prog) (return . Just) lastAttempt
  srcT <- getModTime srcFile
  if (srcT > binT)
    then do
      putStr "Recompiling..."
      status <- Exc.bracket (openFile errFile WriteMode) hClose $ \h ->
        waitForProcess =<< runProcess "ghc" ["--make", srcFile]
                           Nothing Nothing Nothing Nothing (Just h)

      if (status /= ExitSuccess)
        then putStrLn "" >> putStrLn (replicate 75 '-') >> readFile errFile >>= putStr
        else putStrLn "done."

      curTime <- getModuleTime
      return (status == ExitSuccess, Just curTime)

    else return (False, Nothing)

 where getModTime f = Exc.catch (Just <$> getModificationTime f)
                            (\(SomeException _) -> return Nothing)
#endif<|MERGE_RESOLUTION|>--- conflicted
+++ resolved
@@ -74,15 +74,9 @@
 import           Diagrams.Backend.SVG
 import           Diagrams.Prelude               hiding (height, interval, width)
 
-<<<<<<< HEAD
 import           Control.Lens                   hiding (argument)
-import           Options.Applicative            hiding ((&), (<>))
+import           Options.Applicative            hiding ((<>))
 import qualified Options.Applicative            as O ((<>))
-=======
-import Control.Lens hiding (argument)
-import Options.Applicative hiding ((<>))
-import qualified Options.Applicative as O ((<>))
->>>>>>> 59d8d936
 
 import qualified Data.ByteString.Lazy           as BS
 import qualified Text.Blaze.Svg.Renderer.Pretty as Pretty
@@ -247,15 +241,9 @@
 multiMain :: [(String, Diagram SVG V2 Double)] -> IO ()
 multiMain = mainWith
 
-<<<<<<< HEAD
 instance Mainable [(String,Diagram SVG V2 Double)] where
     type MainOpts [(String,Diagram SVG V2 Double)]
         = (MainOpts (Diagram SVG V2 Double), DiagramMultiOpts)
-=======
-instance Mainable [(String,Diagram SVG R2)] where
-    type MainOpts [(String,Diagram SVG R2)]
-        = (MainOpts (Diagram SVG R2), DiagramMultiOpts)
->>>>>>> 59d8d936
 
     mainRender = defaultMultiMainRender
 
